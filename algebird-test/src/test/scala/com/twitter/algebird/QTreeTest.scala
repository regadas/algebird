/*
Copyright 2013 Twitter, Inc.

Licensed under the Apache License, Version 2.0 (the "License");
you may not use this file except in compliance with the License.
You may obtain a copy of the License at

http://www.apache.org/licenses/LICENSE-2.0

Unless required by applicable law or agreed to in writing, software
distributed under the License is distributed on an "AS IS" BASIS,
WITHOUT WARRANTIES OR CONDITIONS OF ANY KIND, either express or implied.
See the License for the specific language governing permissions and
limitations under the License.
 */

package com.twitter.algebird

import org.scalacheck.Arbitrary
import org.scalacheck.Gen.choose
import org.scalatest.matchers.should.Matchers
import org.scalatest.wordspec.AnyWordSpec
import scala.collection.immutable

class QTreeLaws extends CheckProperties {
  import BaseProperties._

  implicit val qtSemigroup: QTreeSemigroup[Long] = new QTreeSemigroup[Long](4)
  implicit val qtGen: Arbitrary[QTree[Long]] = Arbitrary {
    for (v <- choose(0L, 10000L)) yield (QTree(v))
  }

  property("QTree is associative") {
    isAssociative[QTree[Long]]
  }
}

class QTreeTest extends AnyWordSpec with Matchers {
<<<<<<< HEAD
  def randomList(n: Long): scala.collection.immutable.IndexedSeq[Double] =
=======
  def randomList(n: Long): immutable.IndexedSeq[Double] =
>>>>>>> fb5b48d3
    (1L to n).map(_ => math.random)

  def buildQTree(k: Int, list: Seq[Double]): QTree[Double] = {
    val qtSemigroup = new QTreeSemigroup[Double](k)
    qtSemigroup.sumOption(list.map(QTree(_))).get
  }

  def trueQuantile[T: Ordering](list: Seq[T], q: Double): T = {
    val rank = math.floor(q * list.size).toInt
    val sorted = list.toList.sorted
    sorted(rank)
  }

  def trueRangeSum(list: Seq[Double], from: Double, to: Double): Double =
    list.filter(_ >= from).filter(_ < to).sum

  for (k <- Seq(3, 11, 51, 101)) {
    s"QTree with elements (1 to $k)" should {
      val trueMedian = (1 + k) / 2
      s"have median $trueMedian" in {
        implicit val sg = new QTreeSemigroup[Unit](6)

        val list = (1 to k).map(_.toDouble)
        val qtree = sg.sumOption(list.map(QTree.value(_))).get

        val (lower, upper) = qtree.quantileBounds(0.5)
        assert(lower <= trueMedian && trueMedian <= upper)
      }
    }
  }

  for (k <- (1 to 6))
    ("QTree with sizeHint 2^" + k) should {
      "always contain the true quantile within its bounds" in {
        val list = randomList(10000)
        val qt = buildQTree(k, list)
        val quantile = math.random
        val (lower, upper) = qt.quantileBounds(quantile)
        val truth = trueQuantile(list, quantile)
        assert(truth >= lower)
        assert(truth <= upper)
      }
      "return correct quantile bounds for two percentile extremes" in {
        val list = randomList(10000)
        val qt = buildQTree(k, list)
        val (lower, _) = qt.quantileBounds(0.0)
        val (_, upper) = qt.quantileBounds(1.0)
        assert(lower == 0.0)
        assert(upper == 1.0)
      }
      "always contain the true range sum within its bounds" in {
        val list = randomList(10000)
        val qt = buildQTree(k, list)
        val from = math.random
        val to = math.random
        val (lower, upper) = qt.rangeSumBounds(from, to)
        val truth = trueRangeSum(list, from, to)
        assert(truth >= lower)
        assert(truth <= upper)
      }
      "have size bounded by 2^(k+2)" in {
        val list = randomList(10000)
        val qt = buildQTree(k, list)
        assert(qt.size <= (1 << (k + 2)))
      }
    }

  for (quantile <- List(0, .05, .5, .777777777, .95))
    ("A QTreeAggregator with quantile set as " + quantile) should {
      "work as an aggregator for doubles with a small stream" in {
        val list = randomList(10000).map(i => math.round(i * 100).toDouble)
        val agg = QTreeAggregator(quantile)(implicitly[Numeric[Double]])
        val interval = agg(list)
        val truth = trueQuantile(list, quantile)
        assert(interval.contains(truth))
      }
      "work as an aggregator for longs with a small stream" in {
        val list = randomList(10000).map(i => (i * 1000L).toLong)
        val agg = QTreeAggregator(quantile)(implicitly[Numeric[Long]])
        val interval = agg(list)
        val truth = trueQuantile(list, quantile)
        assert(interval.contains(truth))
      }
    }
}<|MERGE_RESOLUTION|>--- conflicted
+++ resolved
@@ -20,7 +20,6 @@
 import org.scalacheck.Gen.choose
 import org.scalatest.matchers.should.Matchers
 import org.scalatest.wordspec.AnyWordSpec
-import scala.collection.immutable
 
 class QTreeLaws extends CheckProperties {
   import BaseProperties._
@@ -36,11 +35,7 @@
 }
 
 class QTreeTest extends AnyWordSpec with Matchers {
-<<<<<<< HEAD
   def randomList(n: Long): scala.collection.immutable.IndexedSeq[Double] =
-=======
-  def randomList(n: Long): immutable.IndexedSeq[Double] =
->>>>>>> fb5b48d3
     (1L to n).map(_ => math.random)
 
   def buildQTree(k: Int, list: Seq[Double]): QTree[Double] = {
